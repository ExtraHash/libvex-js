{
  "name": "libvex",
<<<<<<< HEAD
  "version": "0.2.0",
=======
  "version": "0.3.0",
>>>>>>> c4cfc9e0
  "description": "A javascript module for interacting with a vex server.",
  "main": "./dist/index.js",
  "author": "Extra <extrahash@protonmail.com>",
  "license": "MIT",
  "scripts": {
    "start": "node ./dist/index.js",
    "build": "node ./scripts/versionUpdate.js; node ./node_modules/typescript/bin/tsc",
    "prepack": "yarn build",
    "docs": "npx typedoc --options typedoc.json",
    "prettier": "node ./node_modules/prettier/bin-prettier.js '**/*.{ts,tsx,json,md}' --trailing-comma es5 --ignore-path .gitignore --arrow-parens always --write",
    "lint": "./node_modules/tslint/bin/tslint src/**/*.ts{,x}",
    "lint-fix": "./node_modules/tslint/bin/tslint src/**/*.ts{,x} --fix",
    "test": "npx ts-node ./tests/test.ts"
  },
  "devDependencies": {
    "husky": "^3.1.0",
    "lint-staged": "^9.5.0",
    "prettier": "^1.19.1",
    "ts-node": "^8.10.2",
    "tslint": "^5.20.1",
    "tslint-config-prettier": "^1.18.0",
    "typedoc": "^0.17.8",
    "typescript": "^3.9.5"
  },
  "lint-staged": {
    "src/**/*.{ts}": [
      "./node_modules/tslint/bin/tslint -c tslint.json --fix",
      "git add"
    ]
  },
  "husky": {
    "hooks": {
      "pre-commit": "node ./scripts/versionUpdate.js; yarn prettier; git add --all; lint-staged"
    }
  },
  "dependencies": {
    "@types/node": "^14.0.14",
    "@types/uuid": "^8.0.0",
    "@types/ws": "^7.2.5",
    "isomorphic-ws": "^4.0.1",
    "knex": "^0.21.1",
    "moment": "^2.27.0",
    "tweetnacl": "^1.0.3",
    "tweetnacl-util": "^0.15.1",
    "uuid": "^8.2.0",
    "ws": "^7.3.0"
  }
}<|MERGE_RESOLUTION|>--- conflicted
+++ resolved
@@ -1,10 +1,6 @@
 {
   "name": "libvex",
-<<<<<<< HEAD
-  "version": "0.2.0",
-=======
   "version": "0.3.0",
->>>>>>> c4cfc9e0
   "description": "A javascript module for interacting with a vex server.",
   "main": "./dist/index.js",
   "author": "Extra <extrahash@protonmail.com>",
